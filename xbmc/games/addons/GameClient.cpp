/*
 *      Copyright (C) 2012-2016 Team Kodi
 *      http://kodi.tv
 *
 *  This Program is free software; you can redistribute it and/or modify
 *  it under the terms of the GNU General Public License as published by
 *  the Free Software Foundation; either version 2, or (at your option)
 *  any later version.
 *
 *  This Program is distributed in the hope that it will be useful,
 *  but WITHOUT ANY WARRANTY; without even the implied warranty of
 *  MERCHANTABILITY or FITNESS FOR A PARTICULAR PURPOSE. See the
 *  GNU General Public License for more details.
 *
 *  You should have received a copy of the GNU General Public License
 *  along with this Program; see the file COPYING.  If not, see
 *  <http://www.gnu.org/licenses/>.
 *
 */

#include "GameClient.h"
#include "GameClientCallbacks.h"
#include "GameClientInput.h"
#include "GameClientKeyboard.h"
#include "GameClientMouse.h"
#include "GameClientTranslator.h"
#include "addons/AddonManager.h"
#include "addons/BinaryAddonCache.h"
#include "cores/AudioEngine/Utils/AEChannelInfo.h"
#include "dialogs/GUIDialogOK.h"
#include "filesystem/Directory.h"
#include "filesystem/SpecialProtocol.h"
#include "games/addons/playback/GameClientRealtimePlayback.h"
#include "games/addons/playback/GameClientReversiblePlayback.h"
#include "games/controllers/Controller.h"
#include "games/ports/PortManager.h"
#include "guilib/GUIWindowManager.h"
#include "guilib/WindowIDs.h"
#include "input/joysticks/DefaultJoystick.h" // for DEFAULT_CONTROLLER_ID
#include "input/joysticks/JoystickTypes.h"
#include "peripherals/Peripherals.h"
#include "profiles/ProfilesManager.h"
#include "settings/Settings.h"
#include "threads/SingleLock.h"
#include "utils/log.h"
#include "utils/StringUtils.h"
#include "utils/URIUtils.h"
#include "Application.h"
#include "FileItem.h"
#include "ServiceBroker.h"
#include "URL.h"

#include <algorithm>
#include <cstring>
#include <iterator>
#include <utility>

using namespace GAME;

#define EXTENSION_SEPARATOR          "|"
#define EXTENSION_WILDCARD           "*"

#define GAME_PROPERTY_EXTENSIONS           "extensions"
#define GAME_PROPERTY_SUPPORTS_VFS         "supports_vfs"
#define GAME_PROPERTY_SUPPORTS_STANDALONE  "supports_standalone"
#define GAME_PROPERTY_SUPPORTS_KEYBOARD    "supports_keyboard"
#define GAME_PROPERTY_SUPPORTS_MOUSE       "supports_mouse"

#define INPUT_SCAN_RATE  125 // Hz

// --- NormalizeExtension ------------------------------------------------------

namespace
{
  /*
   * \brief Convert to lower case and canonicalize with a leading "."
   */
  std::string NormalizeExtension(const std::string& strExtension)
  {
    std::string ext = strExtension;

    if (!ext.empty() && ext != EXTENSION_WILDCARD)
    {
      StringUtils::ToLower(ext);

      if (ext[0] != '.')
        ext.insert(0, ".");
    }

    return ext;
  }
}

// --- CGameClient -------------------------------------------------------------

std::unique_ptr<CGameClient> CGameClient::FromExtension(ADDON::AddonProps props, const cp_extension_t* ext)
{
  using namespace ADDON;

  static const std::vector<std::string> properties = {
      GAME_PROPERTY_EXTENSIONS,
      GAME_PROPERTY_SUPPORTS_VFS,
      GAME_PROPERTY_SUPPORTS_STANDALONE,
      GAME_PROPERTY_SUPPORTS_KEYBOARD,
      GAME_PROPERTY_SUPPORTS_MOUSE,
  };

  for (const auto& property : properties)
  {
    std::string strProperty = CAddonMgr::GetInstance().GetExtValue(ext->configuration, property.c_str());
    if (!strProperty.empty())
      props.extrainfo[property] = strProperty;
  }

  return std::unique_ptr<CGameClient>(new CGameClient(std::move(props)));
}

CGameClient::CGameClient(ADDON::AddonProps props) :
  CAddonDll(std::move(props)),
  m_apiVersion("0.0.0"),
  m_libraryProps(this, m_info),
  m_bSupportsVFS(false),
  m_bSupportsStandalone(false),
  m_bSupportsKeyboard(false),
  m_bSupportsMouse(false),
  m_bSupportsAllExtensions(false),
  m_bIsPlaying(false),
  m_serializeSize(0),
  m_audio(nullptr),
  m_video(nullptr),
  m_region(GAME_REGION_UNKNOWN)
{
  const ADDON::InfoMap& extraInfo = m_props.extrainfo;
  ADDON::InfoMap::const_iterator it;

  it = extraInfo.find(GAME_PROPERTY_EXTENSIONS);
  if (it != extraInfo.end())
  {
    std::vector<std::string> extensions = StringUtils::Split(it->second, EXTENSION_SEPARATOR);
    std::transform(extensions.begin(), extensions.end(),
      std::inserter(m_extensions, m_extensions.begin()), NormalizeExtension);

    // Check for wildcard extension
    if (m_extensions.find(EXTENSION_WILDCARD) != m_extensions.end())
    {
      m_bSupportsAllExtensions = true;
      m_extensions.clear();
    }
  }

  it = extraInfo.find(GAME_PROPERTY_SUPPORTS_VFS);
  if (it != extraInfo.end())
    m_bSupportsVFS = (it->second == "true");

  it = extraInfo.find(GAME_PROPERTY_SUPPORTS_STANDALONE);
  if (it != extraInfo.end())
    m_bSupportsStandalone = (it->second == "true");

  it = extraInfo.find(GAME_PROPERTY_SUPPORTS_KEYBOARD);
  if (it != extraInfo.end())
    m_bSupportsKeyboard = (it->second == "true");

  it = extraInfo.find(GAME_PROPERTY_SUPPORTS_MOUSE);
  if (it != extraInfo.end())
    m_bSupportsMouse = (it->second == "true");

  ResetPlayback();
}

CGameClient::~CGameClient(void)
{
}

std::string CGameClient::LibPath() const
{
  // If the game client requires a proxy, load its DLL instead
  if (m_info->proxy_dll_count > 0)
    return m_info->proxy_dll_paths[0];

  return CAddon::LibPath();
}

ADDON::AddonPtr CGameClient::GetRunningInstance() const
{
  using namespace ADDON;

  CBinaryAddonCache& addonCache = CServiceBroker::GetBinaryAddonCache();
  return addonCache.GetAddonInstance(ID(), Type());
}

bool CGameClient::SupportsPath() const
{
  return !m_extensions.empty() || m_bSupportsAllExtensions;
}

bool CGameClient::IsExtensionValid(const std::string& strExtension) const
{
  if (strExtension.empty())
    return false;

  if (SupportsAllExtensions())
    return true;

  return m_extensions.find(NormalizeExtension(strExtension)) != m_extensions.end();
}

bool CGameClient::Initialize(void)
{
  using namespace XFILE;

  // Ensure user profile directory exists for add-on
  if (!CDirectory::Exists(Profile()))
    CDirectory::Create(Profile());

  // Ensure directory exists for savestates
  std::string savestatesDir = URIUtils::AddFileToFolder(CProfilesManager::GetInstance().GetSavestatesFolder(), ID());
  if (!CDirectory::Exists(savestatesDir))
    CDirectory::Create(savestatesDir);

  m_libraryProps.InitializeProperties();

  if (Create(&m_struct, m_info) == ADDON_STATUS_OK)
  {
    LogAddonProperties();
    return true;
  }

  return false;
}

void CGameClient::Unload()
{
  Destroy();
}

bool CGameClient::OpenFile(const CFileItem& file, IGameAudioCallback* audio, IGameVideoCallback* video)
{
  if (audio == nullptr || video == nullptr)
    return false;

  // Check if we should open in standalone mode
  if (file.GetPath().empty())
    return OpenStandalone(audio, video);

  // Resolve special:// URLs
  CURL translatedUrl(CSpecialProtocol::TranslatePath(file.GetPath()));

  // Remove file:// from URLs if add-on doesn't support VFS
  if (!m_bSupportsVFS)
  {
    if (translatedUrl.GetProtocol() == "file")
      translatedUrl.SetProtocol("");
  }

  std::string path = translatedUrl.Get();
  CLog::Log(LOGDEBUG, "GameClient: Loading %s", CURL::GetRedacted(path).c_str());

  CSingleLock lock(m_critSection);

  if (!Initialized())
    return false;

  CloseFile();

  GAME_ERROR error = GAME_ERROR_FAILED;

<<<<<<< HEAD
  LogError(error = m_struct.LoadGame(path.c_str()), "LoadGame()");
=======
  try { LogError(error = m_struct.LoadGame(path.c_str()), "LoadGame()"); }
  catch (...) { LogException("LoadGame()"); }
>>>>>>> 09862981

  if (error != GAME_ERROR_NO_ERROR)
  {
    NotifyError(error);
    return false;
  }

  if (!InitializeGameplay(file.GetPath(), audio, video))
    return false;

  return true;
}

bool CGameClient::OpenStandalone(IGameAudioCallback* audio, IGameVideoCallback* video)
{
  CLog::Log(LOGDEBUG, "GameClient: Loading %s in standalone mode", ID().c_str());

  CSingleLock lock(m_critSection);

  if (!Initialized())
    return false;

  CloseFile();

  GAME_ERROR error = GAME_ERROR_FAILED;

<<<<<<< HEAD
  LogError(error = m_struct.LoadStandalone(), "LoadStandalone()");
=======
  try { LogError(error = m_struct.LoadStandalone(), "LoadStandalone()"); }
  catch (...) { LogException("LoadStandalone()"); }

>>>>>>> 09862981
  if (error != GAME_ERROR_NO_ERROR)
  {
    NotifyError(error);
    return false;
  }

  if (!InitializeGameplay(ID(), audio, video))
    return false;

  return true;
}

bool CGameClient::InitializeGameplay(const std::string& gamePath, IGameAudioCallback* audio, IGameVideoCallback* video)
{
  if (LoadGameInfo() && NormalizeAudio(audio))
  {
    m_bIsPlaying      = true;
    m_gamePath        = gamePath;
    m_serializeSize   = GetSerializeSize();
    m_audio           = audio;
    m_video           = video;
    m_inputRateHandle = PERIPHERALS::g_peripherals.SetEventScanRate(INPUT_SCAN_RATE);

    if (m_bSupportsKeyboard)
      OpenKeyboard();

    if (m_bSupportsMouse)
      OpenMouse();

    // Start playback
    CreatePlayback();

    return true;
  }

  return false;
}

bool CGameClient::NormalizeAudio(IGameAudioCallback* audioCallback)
{
  unsigned int originalSampleRate = m_timing.GetSampleRate();

  if (m_timing.NormalizeAudio(audioCallback))
  {
    const bool bChanged = (originalSampleRate != m_timing.GetSampleRate());
    if (bChanged)
    {
      CLog::Log(LOGDEBUG, "GAME: Correcting audio and video by %f to avoid resampling", m_timing.GetCorrectionFactor());
      CLog::Log(LOGDEBUG, "GAME: Audio sample rate normalized to %u", m_timing.GetSampleRate());
      CLog::Log(LOGDEBUG, "GAME: Video frame rate scaled to %f", m_timing.GetFrameRate());
    }
    else
    {
      CLog::Log(LOGDEBUG, "GAME: Audio sample rate is supported, no scaling or resampling needed");
    }
  }
  else
  {
    CLog::Log(LOGERROR, "GAME: Failed to normalize audio sample rate: exceeds %u%% difference", CGameClientTiming::MAX_CORRECTION_FACTOR_PERCENT);
    return false;
  }

  return true;
}

bool CGameClient::LoadGameInfo()
{
  // Get information about system audio/video timings and geometry
  // Can be called only after retro_load_game()
  game_system_av_info av_info = { };

<<<<<<< HEAD
  bool bSuccess = LogError(m_struct.GetGameInfo(&av_info), "GetGameInfo()");
  if (!bSuccess)
    return false;

  GAME_REGION region = m_struct.GetRegion();
=======
  bool bSuccess = false;
  try { bSuccess = LogError(m_struct.GetGameInfo(&av_info), "GetGameInfo()"); }
  catch (...) { LogException("GetGameInfo()"); }

  if (!bSuccess)
    return false;

  GAME_REGION region;
  try { region = m_struct.GetRegion(); }
  catch (...) { LogException("GetRegion()"); return false; }
>>>>>>> 09862981

  CLog::Log(LOGINFO, "GAME: ---------------------------------------");
  CLog::Log(LOGINFO, "GAME: Base Width:   %u", av_info.geometry.base_width);
  CLog::Log(LOGINFO, "GAME: Base Height:  %u", av_info.geometry.base_height);
  CLog::Log(LOGINFO, "GAME: Max Width:    %u", av_info.geometry.max_width);
  CLog::Log(LOGINFO, "GAME: Max Height:   %u", av_info.geometry.max_height);
  CLog::Log(LOGINFO, "GAME: Aspect Ratio: %f", av_info.geometry.aspect_ratio);
  CLog::Log(LOGINFO, "GAME: FPS:          %f", av_info.timing.fps);
  CLog::Log(LOGINFO, "GAME: Sample Rate:  %f", av_info.timing.sample_rate);
  CLog::Log(LOGINFO, "GAME: Region:       %s", CGameClientTranslator::TranslateRegion(region));
  CLog::Log(LOGINFO, "GAME: ---------------------------------------");

  m_timing.SetFrameRate(av_info.timing.fps);
  m_timing.SetSampleRate(av_info.timing.sample_rate);
  m_region = region;

  return true;
}

void CGameClient::NotifyError(GAME_ERROR error)
{
  std::string missingResource;

  if (error == GAME_ERROR_RESTRICTED)
    missingResource = GetMissingResource();

  if (!missingResource.empty())
  {
    // Failed to play game
    // This game requires the following add-on: %s
    CGUIDialogOK::ShowAndGetInput(CVariant{ 35210 }, StringUtils::Format(g_localizeStrings.Get(35211).c_str(), missingResource.c_str()));
  }
  else
  {
    // Failed to play game
    // The emulator "%s" had an internal error.
    CGUIDialogOK::ShowAndGetInput(CVariant{ 35210 }, StringUtils::Format(g_localizeStrings.Get(35213).c_str(), Name().c_str()));
  }
}

std::string CGameClient::GetMissingResource()
{
  using namespace ADDON;

  std::string strAddonId;

  const ADDONDEPS& dependencies = GetDeps();
  for (ADDONDEPS::const_iterator it = dependencies.begin(); it != dependencies.end(); ++it)
  {
    const std::string& strDependencyId = it->first;
    if (StringUtils::StartsWith(strDependencyId, "resource.games"))
    {
      AddonPtr addon;
      const bool bInstalled = CAddonMgr::GetInstance().GetAddon(strDependencyId, addon);
      if (!bInstalled)
      {
        strAddonId = strDependencyId;
        break;
      }
    }
  }

  return strAddonId;
}

void CGameClient::CreatePlayback()
{
<<<<<<< HEAD
  bool bRequiresGameLoop = m_struct.RequiresGameLoop();
=======
  bool bRequiresGameLoop = false;

  try { bRequiresGameLoop = m_struct.RequiresGameLoop(); }
  catch (...) { LogException("RequiresGameLoop()"); }

>>>>>>> 09862981
  if (bRequiresGameLoop)
  {
    m_playback.reset(new CGameClientReversiblePlayback(this, m_timing.GetFrameRate(), m_serializeSize));
  }
  else
  {
    ResetPlayback();
  }
}

void CGameClient::ResetPlayback()
{
  m_playback.reset(new CGameClientRealtimePlayback);
}

void CGameClient::Reset()
{
  ResetPlayback();

  CSingleLock lock(m_critSection);

  if (m_bIsPlaying)
  {
<<<<<<< HEAD
    LogError(m_struct.Reset(), "Reset()");
=======
    try { LogError(m_struct.Reset(), "Reset()"); }
    catch (...) { LogException("Reset()"); }
>>>>>>> 09862981

    CreatePlayback();
  }
}

void CGameClient::CloseFile()
{
  ResetPlayback();

  CSingleLock lock(m_critSection);

  if (m_bIsPlaying)
  {
<<<<<<< HEAD
    LogError(m_struct.UnloadGame(), "UnloadGame()");
=======
    try { LogError(m_struct.UnloadGame(), "UnloadGame()"); }
    catch (...) { LogException("UnloadGame()"); }
>>>>>>> 09862981
  }

  ClearPorts();

  if (m_bSupportsKeyboard)
    CloseKeyboard();

  if (m_bSupportsMouse)
    CloseMouse();

  m_bIsPlaying = false;
  m_gamePath.clear();
  m_serializeSize = 0;
  if (m_inputRateHandle)
  {
    m_inputRateHandle->Release();
    m_inputRateHandle.reset();
  }

  m_audio = nullptr;
  m_video = nullptr;
  m_timing.Reset();
}

void CGameClient::RunFrame()
{
  CSingleLock lock(m_critSection);

  if (m_bIsPlaying)
  {
<<<<<<< HEAD
    LogError(m_struct.RunFrame(), "RunFrame()");
=======
    try { LogError(m_struct.RunFrame(), "RunFrame()"); }
    catch (...) { LogException("RunFrame()"); }
>>>>>>> 09862981
  }
}

bool CGameClient::OpenPixelStream(GAME_PIXEL_FORMAT format, unsigned int width, unsigned int height, GAME_VIDEO_ROTATION rotation)
{
  if (!m_video)
    return false;

  AVPixelFormat pixelFormat = CGameClientTranslator::TranslatePixelFormat(format);
  if (pixelFormat == AV_PIX_FMT_NONE)
  {
    CLog::Log(LOGERROR, "GAME: Unknown pixel format: %d", format);
    return false;
  }

  unsigned int orientation = 0;
  switch (rotation)
  {
  case GAME_VIDEO_ROTATION_90:
    orientation = 360 - 90;
    break;
  case GAME_VIDEO_ROTATION_180:
    orientation = 360 - 180;
    break;
  case GAME_VIDEO_ROTATION_270:
    orientation = 360 - 270;
    break;
  default:
    break;
  }

  return m_video->OpenPixelStream(pixelFormat, width, height, m_timing.GetFrameRate(), orientation);
}

bool CGameClient::OpenVideoStream(GAME_VIDEO_CODEC codec)
{
  if (!m_video)
    return false;

  AVCodecID videoCodec = CGameClientTranslator::TranslateVideoCodec(codec);
  if (videoCodec == AV_CODEC_ID_NONE)
  {
    CLog::Log(LOGERROR, "GAME: Unknown video format: %d", codec);
    return false;
  }

  return m_video->OpenEncodedStream(videoCodec);
}

bool CGameClient::OpenPCMStream(GAME_PCM_FORMAT format, const GAME_AUDIO_CHANNEL* channelMap)
{
  if (!m_audio || channelMap == nullptr)
    return false;

  AEDataFormat pcmFormat = CGameClientTranslator::TranslatePCMFormat(format);
  if (pcmFormat == AE_FMT_INVALID)
  {
    CLog::Log(LOGERROR, "GAME: Unknown PCM format: %d", format);
    return false;
  }

  CAEChannelInfo channelLayout;
  for (const GAME_AUDIO_CHANNEL* channelPtr = channelMap; *channelPtr != GAME_CH_NULL; channelPtr++)
  {
    AEChannel channel = CGameClientTranslator::TranslateAudioChannel(*channelPtr);
    if (channel == AE_CH_NULL)
    {
      CLog::Log(LOGERROR, "GAME: Unknown channel ID: %d", *channelPtr);
      return false;
    }
    channelLayout += channel;
  }

  return m_audio->OpenPCMStream(pcmFormat, m_timing.GetSampleRate(), channelLayout);
}

bool CGameClient::OpenAudioStream(GAME_AUDIO_CODEC codec, const GAME_AUDIO_CHANNEL* channelMap)
{
  if (!m_audio)
    return false;

  AVCodecID audioCodec = CGameClientTranslator::TranslateAudioCodec(codec);
  if (audioCodec == AV_CODEC_ID_NONE)
  {
    CLog::Log(LOGERROR, "GAME: Unknown audio codec: %d", codec);
    return false;
  }

  CAEChannelInfo channelLayout;
  for (const GAME_AUDIO_CHANNEL* channelPtr = channelMap; *channelPtr != GAME_CH_NULL; channelPtr++)
  {
    AEChannel channel = CGameClientTranslator::TranslateAudioChannel(*channelPtr);
    if (channel == AE_CH_NULL)
    {
      CLog::Log(LOGERROR, "GAME: Unknown channel ID: %d", *channelPtr);
      return false;
    }
    channelLayout += channel;
  }

  return m_audio->OpenEncodedStream(audioCodec, m_timing.GetSampleRate(), channelLayout);
}

void CGameClient::AddStreamData(GAME_STREAM_TYPE stream, const uint8_t* data, unsigned int size)
{
  switch (stream)
  {
  case GAME_STREAM_AUDIO:
  {
    if (m_audio)
      m_audio->AddData(data, size);
    break;
  }
  case GAME_STREAM_VIDEO:
  {
    if (m_video)
      m_video->AddData(data, size);
    break;
  }
  default:
    break;
  }
}

void CGameClient::CloseStream(GAME_STREAM_TYPE stream)
{
  switch (stream)
  {
  case GAME_STREAM_AUDIO:
  {
    if (m_audio)
      m_audio->CloseStream();
    break;
  }
  case GAME_STREAM_VIDEO:
  {
    if (m_video)
      m_video->CloseStream();
    break;
  }
  default:
    break;
  }
}

size_t CGameClient::GetSerializeSize()
{
  CSingleLock lock(m_critSection);

  size_t serializeSize = 0;
  if (m_bIsPlaying)
  {
<<<<<<< HEAD
    serializeSize = m_struct.SerializeSize();
=======
    try { serializeSize = m_struct.SerializeSize(); }
    catch (...) { LogException("SerializeSize()"); }
>>>>>>> 09862981
  }

  return serializeSize;
}

bool CGameClient::Serialize(uint8_t* data, size_t size)
{
  if (data == nullptr || size == 0)
    return false;

  CSingleLock lock(m_critSection);

  bool bSuccess = false;
  if (m_bIsPlaying)
  {
<<<<<<< HEAD
    bSuccess = LogError(m_struct.Serialize(data, size), "Serialize()");
=======
    try { bSuccess = LogError(m_struct.Serialize(data, size), "Serialize()"); }
    catch (...) { LogException("Serialize()"); }
>>>>>>> 09862981
  }

  return bSuccess;
}

bool CGameClient::Deserialize(const uint8_t* data, size_t size)
{
  if (data == nullptr || size == 0)
    return false;

  CSingleLock lock(m_critSection);

  bool bSuccess = false;
  if (m_bIsPlaying)
  {
<<<<<<< HEAD
    bSuccess = LogError(m_struct.Deserialize(data, size), "Deserialize()");
=======
    try { bSuccess = LogError(m_struct.Deserialize(data, size), "Deserialize()"); }
    catch (...) { LogException("Deserialize()"); }
>>>>>>> 09862981
  }

  return bSuccess;
}

bool CGameClient::OpenPort(unsigned int port)
{
  // Fail if port is already open
  if (m_ports.find(port) != m_ports.end())
    return false;

  ControllerVector controllers = GetControllers();
  if (!controllers.empty())
  {
    //! @todo Choose controller
    ControllerPtr& controller = controllers[0];

    if (controller->LoadLayout())
    {
      m_ports[port].reset(new CGameClientInput(this, port, controller, &m_struct));

      // If keyboard input is being captured by this add-on, force the port type to PERIPHERAL_JOYSTICK
      PERIPHERALS::PeripheralType device = PERIPHERALS::PERIPHERAL_UNKNOWN;
      if (m_bSupportsKeyboard)
        device = PERIPHERALS::PERIPHERAL_JOYSTICK;

      CPortManager::GetInstance().OpenPort(m_ports[port].get(), port, device);

      UpdatePort(port, controller);

      return true;
    }
  }

  return false;
}

void CGameClient::ClosePort(unsigned int port)
{
  // Can't close port if it doesn't exist
  if (m_ports.find(port) == m_ports.end())
    return;

  CPortManager::GetInstance().ClosePort(m_ports[port].get());

  m_ports.erase(port);

  UpdatePort(port, CController::EmptyPtr);
}

void CGameClient::UpdatePort(unsigned int port, const ControllerPtr& controller)
{
  using namespace JOYSTICK;

  if (controller != CController::EmptyPtr)
  {
    std::string strId = controller->ID();

    game_controller controllerStruct;

    controllerStruct.controller_id        = strId.c_str();
    controllerStruct.digital_button_count = controller->Layout().FeatureCount(FEATURE_TYPE::SCALAR, INPUT_TYPE::DIGITAL);
    controllerStruct.analog_button_count  = controller->Layout().FeatureCount(FEATURE_TYPE::SCALAR, INPUT_TYPE::ANALOG);
    controllerStruct.analog_stick_count   = controller->Layout().FeatureCount(FEATURE_TYPE::ANALOG_STICK);
    controllerStruct.accelerometer_count  = controller->Layout().FeatureCount(FEATURE_TYPE::ACCELEROMETER);
    controllerStruct.key_count            = 0; //! @todo
    controllerStruct.rel_pointer_count    = controller->Layout().FeatureCount(FEATURE_TYPE::RELPOINTER);
    controllerStruct.abs_pointer_count    = 0; //! @todo
    controllerStruct.motor_count          = controller->Layout().FeatureCount(FEATURE_TYPE::MOTOR);

<<<<<<< HEAD
    m_struct.UpdatePort(port, true, &controllerStruct);
  }
  else
  {
    m_struct.UpdatePort(port, false, nullptr);
=======
    try { m_struct.UpdatePort(port, true, &controllerStruct); }
    catch (...) { LogException("UpdatePort()"); }
  }
  else
  {
    try { m_struct.UpdatePort(port, false, nullptr); }
    catch (...) { LogException("UpdatePort()"); }
>>>>>>> 09862981
  }
}

bool CGameClient::AcceptsInput(void) const
{
  return g_application.IsAppFocused() &&
         g_windowManager.GetActiveWindowID() == WINDOW_FULLSCREEN_GAME;
}

void CGameClient::ClearPorts(void)
{
  while (!m_ports.empty())
    ClosePort(m_ports.begin()->first);
}

ControllerVector CGameClient::GetControllers(void) const
{
  using namespace ADDON;

  ControllerVector controllers;

  const ADDONDEPS& dependencies = GetDeps();
  for (ADDONDEPS::const_iterator it = dependencies.begin(); it != dependencies.end(); ++it)
  {
    AddonPtr addon;
    if (CAddonMgr::GetInstance().GetAddon(it->first, addon, ADDON_GAME_CONTROLLER))
    {
      ControllerPtr controller = std::dynamic_pointer_cast<CController>(addon);
      if (controller)
        controllers.push_back(controller);
    }
  }

  if (controllers.empty())
  {
    // Use the default controller
    AddonPtr addon;
    if (CAddonMgr::GetInstance().GetAddon(DEFAULT_CONTROLLER_ID, addon, ADDON_GAME_CONTROLLER))
      controllers.push_back(std::static_pointer_cast<CController>(addon));
  }

  return controllers;
}

bool CGameClient::ReceiveInputEvent(const game_input_event& event)
{
  bool bHandled = false;

  switch (event.type)
  {
  case GAME_INPUT_EVENT_MOTOR:
    if (event.feature_name)
      bHandled = SetRumble(event.port, event.feature_name, event.motor.magnitude);
    break;
  default:
    break;
  }

  return bHandled;
}

bool CGameClient::SetRumble(unsigned int port, const std::string& feature, float magnitude)
{
  bool bHandled = false;

  if (m_ports.find(port) != m_ports.end())
    bHandled = m_ports[port]->SetRumble(feature, magnitude);

  return bHandled;
}

void CGameClient::OpenKeyboard(void)
{
  m_keyboard.reset(new CGameClientKeyboard(this, &m_struct));
}

void CGameClient::CloseKeyboard(void)
{
  m_keyboard.reset();
}

void CGameClient::OpenMouse(void)
{
  m_mouse.reset(new CGameClientMouse(this, &m_struct));

  std::string strId = m_mouse->ControllerID();

  game_controller controllerStruct = { strId.c_str() };

<<<<<<< HEAD
  m_struct.UpdatePort(GAME_INPUT_PORT_MOUSE, true, &controllerStruct);
=======
  try { m_struct.UpdatePort(GAME_INPUT_PORT_MOUSE, true, &controllerStruct); }
  catch (...) { LogException("UpdatePort()"); }
>>>>>>> 09862981
}

void CGameClient::CloseMouse(void)
{
<<<<<<< HEAD
  m_struct.UpdatePort(GAME_INPUT_PORT_MOUSE, false, nullptr);
=======
  try { m_struct.UpdatePort(GAME_INPUT_PORT_MOUSE, false, nullptr); }
  catch (...) { LogException("UpdatePort()"); }
>>>>>>> 09862981

  m_mouse.reset();
}

void CGameClient::LogAddonProperties(void) const
{
  CLog::Log(LOGINFO, "GAME: ------------------------------------");
  CLog::Log(LOGINFO, "GAME: Loaded DLL for %s", ID().c_str());
  CLog::Log(LOGINFO, "GAME: Client: %s at version %s", Name().c_str(), Version().asString().c_str());
  CLog::Log(LOGINFO, "GAME: Valid extensions: %s", StringUtils::Join(m_extensions, " ").c_str());
  CLog::Log(LOGINFO, "GAME: Supports VFS:                  %s", m_bSupportsVFS ? "yes" : "no");
  CLog::Log(LOGINFO, "GAME: Supports standalone execution: %s", m_bSupportsStandalone ? "yes" : "no");
  CLog::Log(LOGINFO, "GAME: Supports keyboard:             %s", m_bSupportsKeyboard ? "yes" : "no");
  CLog::Log(LOGINFO, "GAME: Supports mouse:                %s", m_bSupportsMouse ? "yes" : "no");
  CLog::Log(LOGINFO, "GAME: ------------------------------------");
}

bool CGameClient::LogError(GAME_ERROR error, const char* strMethod) const
{
  if (error != GAME_ERROR_NO_ERROR)
  {
    CLog::Log(LOGERROR, "GAME - %s - addon '%s' returned an error: %s",
        strMethod, ID().c_str(), CGameClientTranslator::ToString(error));
    return false;
  }
  return true;
}<|MERGE_RESOLUTION|>--- conflicted
+++ resolved
@@ -98,11 +98,11 @@
   using namespace ADDON;
 
   static const std::vector<std::string> properties = {
-      GAME_PROPERTY_EXTENSIONS,
-      GAME_PROPERTY_SUPPORTS_VFS,
-      GAME_PROPERTY_SUPPORTS_STANDALONE,
-      GAME_PROPERTY_SUPPORTS_KEYBOARD,
-      GAME_PROPERTY_SUPPORTS_MOUSE,
+    GAME_PROPERTY_EXTENSIONS,
+    GAME_PROPERTY_SUPPORTS_VFS,
+    GAME_PROPERTY_SUPPORTS_STANDALONE,
+    GAME_PROPERTY_SUPPORTS_KEYBOARD,
+    GAME_PROPERTY_SUPPORTS_MOUSE,
   };
 
   for (const auto& property : properties)
@@ -116,19 +116,19 @@
 }
 
 CGameClient::CGameClient(ADDON::AddonProps props) :
-  CAddonDll(std::move(props)),
-  m_apiVersion("0.0.0"),
-  m_libraryProps(this, m_info),
-  m_bSupportsVFS(false),
-  m_bSupportsStandalone(false),
-  m_bSupportsKeyboard(false),
-  m_bSupportsMouse(false),
-  m_bSupportsAllExtensions(false),
-  m_bIsPlaying(false),
-  m_serializeSize(0),
-  m_audio(nullptr),
-  m_video(nullptr),
-  m_region(GAME_REGION_UNKNOWN)
+CAddonDll(std::move(props)),
+m_apiVersion("0.0.0"),
+m_libraryProps(this, m_info),
+m_bSupportsVFS(false),
+m_bSupportsStandalone(false),
+m_bSupportsKeyboard(false),
+m_bSupportsMouse(false),
+m_bSupportsAllExtensions(false),
+m_bIsPlaying(false),
+m_serializeSize(0),
+m_audio(nullptr),
+m_video(nullptr),
+m_region(GAME_REGION_UNKNOWN)
 {
   const ADDON::InfoMap& extraInfo = m_props.extrainfo;
   ADDON::InfoMap::const_iterator it;
@@ -138,7 +138,7 @@
   {
     std::vector<std::string> extensions = StringUtils::Split(it->second, EXTENSION_SEPARATOR);
     std::transform(extensions.begin(), extensions.end(),
-      std::inserter(m_extensions, m_extensions.begin()), NormalizeExtension);
+                   std::inserter(m_extensions, m_extensions.begin()), NormalizeExtension);
 
     // Check for wildcard extension
     if (m_extensions.find(EXTENSION_WILDCARD) != m_extensions.end())
@@ -264,12 +264,8 @@
 
   GAME_ERROR error = GAME_ERROR_FAILED;
 
-<<<<<<< HEAD
-  LogError(error = m_struct.LoadGame(path.c_str()), "LoadGame()");
-=======
   try { LogError(error = m_struct.LoadGame(path.c_str()), "LoadGame()"); }
   catch (...) { LogException("LoadGame()"); }
->>>>>>> 09862981
 
   if (error != GAME_ERROR_NO_ERROR)
   {
@@ -296,13 +292,9 @@
 
   GAME_ERROR error = GAME_ERROR_FAILED;
 
-<<<<<<< HEAD
-  LogError(error = m_struct.LoadStandalone(), "LoadStandalone()");
-=======
   try { LogError(error = m_struct.LoadStandalone(), "LoadStandalone()"); }
   catch (...) { LogException("LoadStandalone()"); }
 
->>>>>>> 09862981
   if (error != GAME_ERROR_NO_ERROR)
   {
     NotifyError(error);
@@ -374,13 +366,6 @@
   // Can be called only after retro_load_game()
   game_system_av_info av_info = { };
 
-<<<<<<< HEAD
-  bool bSuccess = LogError(m_struct.GetGameInfo(&av_info), "GetGameInfo()");
-  if (!bSuccess)
-    return false;
-
-  GAME_REGION region = m_struct.GetRegion();
-=======
   bool bSuccess = false;
   try { bSuccess = LogError(m_struct.GetGameInfo(&av_info), "GetGameInfo()"); }
   catch (...) { LogException("GetGameInfo()"); }
@@ -391,7 +376,6 @@
   GAME_REGION region;
   try { region = m_struct.GetRegion(); }
   catch (...) { LogException("GetRegion()"); return false; }
->>>>>>> 09862981
 
   CLog::Log(LOGINFO, "GAME: ---------------------------------------");
   CLog::Log(LOGINFO, "GAME: Base Width:   %u", av_info.geometry.base_width);
@@ -459,15 +443,11 @@
 
 void CGameClient::CreatePlayback()
 {
-<<<<<<< HEAD
-  bool bRequiresGameLoop = m_struct.RequiresGameLoop();
-=======
   bool bRequiresGameLoop = false;
 
   try { bRequiresGameLoop = m_struct.RequiresGameLoop(); }
   catch (...) { LogException("RequiresGameLoop()"); }
 
->>>>>>> 09862981
   if (bRequiresGameLoop)
   {
     m_playback.reset(new CGameClientReversiblePlayback(this, m_timing.GetFrameRate(), m_serializeSize));
@@ -491,12 +471,8 @@
 
   if (m_bIsPlaying)
   {
-<<<<<<< HEAD
-    LogError(m_struct.Reset(), "Reset()");
-=======
     try { LogError(m_struct.Reset(), "Reset()"); }
     catch (...) { LogException("Reset()"); }
->>>>>>> 09862981
 
     CreatePlayback();
   }
@@ -510,12 +486,8 @@
 
   if (m_bIsPlaying)
   {
-<<<<<<< HEAD
-    LogError(m_struct.UnloadGame(), "UnloadGame()");
-=======
     try { LogError(m_struct.UnloadGame(), "UnloadGame()"); }
     catch (...) { LogException("UnloadGame()"); }
->>>>>>> 09862981
   }
 
   ClearPorts();
@@ -546,12 +518,8 @@
 
   if (m_bIsPlaying)
   {
-<<<<<<< HEAD
-    LogError(m_struct.RunFrame(), "RunFrame()");
-=======
     try { LogError(m_struct.RunFrame(), "RunFrame()"); }
     catch (...) { LogException("RunFrame()"); }
->>>>>>> 09862981
   }
 }
 
@@ -570,17 +538,17 @@
   unsigned int orientation = 0;
   switch (rotation)
   {
-  case GAME_VIDEO_ROTATION_90:
-    orientation = 360 - 90;
-    break;
-  case GAME_VIDEO_ROTATION_180:
-    orientation = 360 - 180;
-    break;
-  case GAME_VIDEO_ROTATION_270:
-    orientation = 360 - 270;
-    break;
-  default:
-    break;
+    case GAME_VIDEO_ROTATION_90:
+      orientation = 360 - 90;
+      break;
+    case GAME_VIDEO_ROTATION_180:
+      orientation = 360 - 180;
+      break;
+    case GAME_VIDEO_ROTATION_270:
+      orientation = 360 - 270;
+      break;
+    default:
+      break;
   }
 
   return m_video->OpenPixelStream(pixelFormat, width, height, m_timing.GetFrameRate(), orientation);
@@ -659,20 +627,20 @@
 {
   switch (stream)
   {
-  case GAME_STREAM_AUDIO:
-  {
-    if (m_audio)
-      m_audio->AddData(data, size);
-    break;
-  }
-  case GAME_STREAM_VIDEO:
-  {
-    if (m_video)
-      m_video->AddData(data, size);
-    break;
-  }
-  default:
-    break;
+    case GAME_STREAM_AUDIO:
+    {
+      if (m_audio)
+        m_audio->AddData(data, size);
+      break;
+    }
+    case GAME_STREAM_VIDEO:
+    {
+      if (m_video)
+        m_video->AddData(data, size);
+      break;
+    }
+    default:
+      break;
   }
 }
 
@@ -680,20 +648,20 @@
 {
   switch (stream)
   {
-  case GAME_STREAM_AUDIO:
-  {
-    if (m_audio)
-      m_audio->CloseStream();
-    break;
-  }
-  case GAME_STREAM_VIDEO:
-  {
-    if (m_video)
-      m_video->CloseStream();
-    break;
-  }
-  default:
-    break;
+    case GAME_STREAM_AUDIO:
+    {
+      if (m_audio)
+        m_audio->CloseStream();
+      break;
+    }
+    case GAME_STREAM_VIDEO:
+    {
+      if (m_video)
+        m_video->CloseStream();
+      break;
+    }
+    default:
+      break;
   }
 }
 
@@ -704,12 +672,8 @@
   size_t serializeSize = 0;
   if (m_bIsPlaying)
   {
-<<<<<<< HEAD
-    serializeSize = m_struct.SerializeSize();
-=======
     try { serializeSize = m_struct.SerializeSize(); }
     catch (...) { LogException("SerializeSize()"); }
->>>>>>> 09862981
   }
 
   return serializeSize;
@@ -725,12 +689,8 @@
   bool bSuccess = false;
   if (m_bIsPlaying)
   {
-<<<<<<< HEAD
-    bSuccess = LogError(m_struct.Serialize(data, size), "Serialize()");
-=======
     try { bSuccess = LogError(m_struct.Serialize(data, size), "Serialize()"); }
     catch (...) { LogException("Serialize()"); }
->>>>>>> 09862981
   }
 
   return bSuccess;
@@ -746,12 +706,8 @@
   bool bSuccess = false;
   if (m_bIsPlaying)
   {
-<<<<<<< HEAD
-    bSuccess = LogError(m_struct.Deserialize(data, size), "Deserialize()");
-=======
     try { bSuccess = LogError(m_struct.Deserialize(data, size), "Deserialize()"); }
     catch (...) { LogException("Deserialize()"); }
->>>>>>> 09862981
   }
 
   return bSuccess;
@@ -822,13 +778,6 @@
     controllerStruct.abs_pointer_count    = 0; //! @todo
     controllerStruct.motor_count          = controller->Layout().FeatureCount(FEATURE_TYPE::MOTOR);
 
-<<<<<<< HEAD
-    m_struct.UpdatePort(port, true, &controllerStruct);
-  }
-  else
-  {
-    m_struct.UpdatePort(port, false, nullptr);
-=======
     try { m_struct.UpdatePort(port, true, &controllerStruct); }
     catch (...) { LogException("UpdatePort()"); }
   }
@@ -836,14 +785,13 @@
   {
     try { m_struct.UpdatePort(port, false, nullptr); }
     catch (...) { LogException("UpdatePort()"); }
->>>>>>> 09862981
   }
 }
 
 bool CGameClient::AcceptsInput(void) const
 {
   return g_application.IsAppFocused() &&
-         g_windowManager.GetActiveWindowID() == WINDOW_FULLSCREEN_GAME;
+  g_windowManager.GetActiveWindowID() == WINDOW_FULLSCREEN_GAME;
 }
 
 void CGameClient::ClearPorts(void)
@@ -887,12 +835,12 @@
 
   switch (event.type)
   {
-  case GAME_INPUT_EVENT_MOTOR:
-    if (event.feature_name)
-      bHandled = SetRumble(event.port, event.feature_name, event.motor.magnitude);
-    break;
-  default:
-    break;
+    case GAME_INPUT_EVENT_MOTOR:
+      if (event.feature_name)
+        bHandled = SetRumble(event.port, event.feature_name, event.motor.magnitude);
+      break;
+    default:
+      break;
   }
 
   return bHandled;
@@ -926,22 +874,14 @@
 
   game_controller controllerStruct = { strId.c_str() };
 
-<<<<<<< HEAD
-  m_struct.UpdatePort(GAME_INPUT_PORT_MOUSE, true, &controllerStruct);
-=======
   try { m_struct.UpdatePort(GAME_INPUT_PORT_MOUSE, true, &controllerStruct); }
   catch (...) { LogException("UpdatePort()"); }
->>>>>>> 09862981
 }
 
 void CGameClient::CloseMouse(void)
 {
-<<<<<<< HEAD
-  m_struct.UpdatePort(GAME_INPUT_PORT_MOUSE, false, nullptr);
-=======
   try { m_struct.UpdatePort(GAME_INPUT_PORT_MOUSE, false, nullptr); }
   catch (...) { LogException("UpdatePort()"); }
->>>>>>> 09862981
 
   m_mouse.reset();
 }
@@ -964,8 +904,15 @@
   if (error != GAME_ERROR_NO_ERROR)
   {
     CLog::Log(LOGERROR, "GAME - %s - addon '%s' returned an error: %s",
-        strMethod, ID().c_str(), CGameClientTranslator::ToString(error));
+              strMethod, ID().c_str(), CGameClientTranslator::ToString(error));
     return false;
   }
   return true;
+}
+
+void CGameClient::LogException(const char* strFunctionName) const
+{
+  CLog::Log(LOGERROR, "GAME: exception caught while trying to call '%s' on add-on %s",
+            strFunctionName, ID().c_str());
+  CLog::Log(LOGERROR, "Please contact the developer of this add-on: %s", Author().c_str());
 }